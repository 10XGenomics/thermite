--- conflicted
+++ resolved
@@ -10,31 +10,13 @@
   Linux:
     runs-on: ubuntu-20.04
     steps:
-<<<<<<< HEAD
-     - name: Checkout git repository
-       uses: actions/checkout@master
-     - name: Install cargo/rustc
-       run: |
-         case $(rustc --version) in
-           "rustc 1.53.0"*) ;;
-           *) rustup default 1.53.0
-              ;;
-         esac
-         rustup component add rustfmt
-         rustc --version
-         rustfmt --version
-     - name: Check rust formatting
-       run: cargo fmt -- --check
-     - name: Run cargo check
-       run: cargo check --all-targets
-=======
       - name: Checkout git repository
         uses: actions/checkout@master
       - name: Install cargo/rustc
         run: |
           case $(rustc --version) in
-            "rustc 1.47.0"*) ;;
-            *) rustup default 1.47.0
+            "rustc 1.53.0"*) ;;
+            *) rustup default 1.53.0
                ;;
           esac
           rustup component add rustfmt
@@ -43,5 +25,4 @@
       - name: Check rust formatting
         run: cargo fmt -- --check
       - name: Run cargo check
-        run: cargo check --all-targets
->>>>>>> 1bc07371
+        run: cargo check --all-targets