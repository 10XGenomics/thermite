# Test the Thermite aligner.

# Path to the thermite executable.
export PATH:=../target/debug:${PATH}

# The reference genome.
ref=test_ref

# The minimum seed length.
<<<<<<< HEAD
k=3
# Minimum score.
s=3
# Minimum sum of the lengths of all seed hits.
min_total_hit_len=3

thermite_flags=-s $s -k $k --min-total-hit-len $(min_total_hit_len)
=======
k=10
>>>>>>> afdeb0ca

SHELL=bash -e -o pipefail
ifneq ($(shell command -v zsh),)
# Set pipefail to ensure that all commands of a pipe succeed.
SHELL=zsh -e -o pipefail
# Report run time and memory usage with zsh.
export REPORTTIME=1
export TIMEFMT=time user=%U system=%S elapsed=%E cpu=%P memory=%M job=%J
endif

# Test the Thermite aligner.
all: test_query.paf test_query.sam test_query.bam

# Remove test output.
clean:
	rm -f test_query.paf test_query.sam test_query.bam
	rm -f comparison_metrics.txt thermite_PBMC_10k_500k_reads_chrM.paf GRCh38-2020-A-chrM.fasta.tai

# Metrics
metrics: thermite_PBMC_10k_500k_reads_chrM.paf comparison_metrics.txt

.DELETE_ON_ERROR:
.SECONDARY:

# Index the fasta reference for random access.
%.fasta.fai: %.fasta
	samtools faidx $<

# Index the reference genome.
%.fasta.tai: %.fasta %.fasta.fai %.gtf
	thermite index -o $@ $*.fasta $*.gtf

# Align the query to the reference (output paf).
%.paf: $(ref).fasta.tai %.fastq
	thermite align $(thermite_flags) -o $@ $^

# Align the query to the reference (output sam).
%.sam: $(ref).fasta.tai %.fastq
	thermite align -a $(thermite_flags) -o $@ $^

# Align the query to the reference (output bam).
%.bam: $(ref).fasta.tai %.fastq
<<<<<<< HEAD
	thermite align -a $(thermite_flags) -o $@ $^
=======
	thermite align -a -k$k -o $@ $^

# Get STAR comparison metrics
comparison_metrics.txt: thermite_PBMC_10k_500k_reads_chrM.paf cellranger_namesorted_PBMC_10k_500k_reads_chrM.paf
	python ../lib/testing/alignment_metrics.py cellranger_namesorted_PBMC_10k_500k_reads_chrM.paf $< > $@

thermite_PBMC_10k_500k_reads_chrM.paf: $(ref).fasta.tai namesorted_PBMC_10k_500k_reads_chrM.fastq.gz
	thermite align -k$k -o $@ $^
>>>>>>> afdeb0ca
<|MERGE_RESOLUTION|>--- conflicted
+++ resolved
@@ -7,17 +7,16 @@
 ref=test_ref
 
 # The minimum seed length.
-<<<<<<< HEAD
-k=3
+k=10
+
 # Minimum score.
 s=3
+
 # Minimum sum of the lengths of all seed hits.
 min_total_hit_len=3
 
-thermite_flags=-s $s -k $k --min-total-hit-len $(min_total_hit_len)
-=======
-k=10
->>>>>>> afdeb0ca
+# Flags passed to Thermite.
+thermite_flags=-s$s -k$k --min-total-hit-len=$(min_total_hit_len)
 
 SHELL=bash -e -o pipefail
 ifneq ($(shell command -v zsh),)
@@ -60,15 +59,11 @@
 
 # Align the query to the reference (output bam).
 %.bam: $(ref).fasta.tai %.fastq
-<<<<<<< HEAD
 	thermite align -a $(thermite_flags) -o $@ $^
-=======
-	thermite align -a -k$k -o $@ $^
 
 # Get STAR comparison metrics
 comparison_metrics.txt: thermite_PBMC_10k_500k_reads_chrM.paf cellranger_namesorted_PBMC_10k_500k_reads_chrM.paf
 	python ../lib/testing/alignment_metrics.py cellranger_namesorted_PBMC_10k_500k_reads_chrM.paf $< > $@
 
 thermite_PBMC_10k_500k_reads_chrM.paf: $(ref).fasta.tai namesorted_PBMC_10k_500k_reads_chrM.fastq.gz
-	thermite align -k$k -o $@ $^
->>>>>>> afdeb0ca
+	thermite align $(thermite_flags) -o $@ $^