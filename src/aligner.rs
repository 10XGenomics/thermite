use anyhow::Result;

use needletail::*;

use noodles::{bam, sam};

use bio::alignment::pairwise::{banded::Aligner, Scoring};
use bio::alignment::sparse::{hash_kmers, HashMapFx};
use bio::alignment::{Alignment, AlignmentOperation};

use std::cmp;
use std::collections::hash_map::Entry;
use std::fs::File;
use std::io::prelude::*;
use std::io::{self, BufWriter};

use crate::aln_writer::*;
use crate::index::*;
use crate::txome::*;

/// Kmers of a transcript sequence.
pub type Kmers<'a> = HashMapFx<&'a [u8], Vec<u32>>;

/// Align reads from a fastq file and output the alignments in paf, sam, or bam format.
pub fn align_reads_from_file(
    index: &Index,
    query_paths: &[String],
    output_path: &str,
    output_fmt: OutputFormat,
    align_opts: &AlignOpts,
) -> Result<()> {
    let output_writer: Box<dyn Write> = match output_path {
        "-" => Box::new(BufWriter::new(io::stdout())),
        _ => Box::new(BufWriter::new(File::create(output_path)?)),
    };

    let mut writer = match output_fmt {
        OutputFormat::Sam => {
            let sam_header = build_sam_header(index)?;
            let mut w = sam::Writer::new(output_writer);
            w.write_header(&sam_header)?;
            OutputWriter::Sam(w)
        }
        OutputFormat::Bam => {
            let sam_header = build_sam_header(index)?;
            let mut w = bam::Writer::new(output_writer);
            w.write_header(&sam_header)?;
            w.write_reference_sequences(sam_header.reference_sequences())?;
            OutputWriter::Bam(w, sam_header)
        }
        OutputFormat::Paf => OutputWriter::Paf(output_writer),
    };

    let mut tx_kmer_cache = HashMapFx::default();

    for query_path in query_paths {
        let mut reader = parse_fastx_file(query_path)?;

        while let Some(record) = reader.next() {
            let record = record?;
            let alns = align_read(index, &mut tx_kmer_cache, &record.seq(), align_opts);

            if alns.is_empty() {
                // unmapped read
                match writer {
                    OutputWriter::Sam(ref mut w) => {
                        let record = unmapped_sam_record(
                            &record.id(),
                            &record.seq(),
                            &record.qual().unwrap(),
                        )?;
                        w.write_record(&record)?;
                    }
                    OutputWriter::Bam(ref mut w, ref header) => {
                        let record = unmapped_sam_record(
                            &record.id(),
                            &record.seq(),
                            &record.qual().unwrap(),
                        )?;
                        w.write_sam_record(header.reference_sequences(), &record)?;
                    }
                    _ => (),
                }

                continue;
            }

            for aln in &alns {
                match writer {
                    OutputWriter::Sam(ref mut w) => {
                        let record = aln_to_sam_record(
                            index,
                            &record.id(),
                            &record.seq(),
                            &record.qual().unwrap(),
                            aln,
                            alns.len(),
                        )?;
                        w.write_record(&record)?;
                    }
                    OutputWriter::Bam(ref mut w, ref header) => {
                        let record = aln_to_sam_record(
                            index,
                            &record.id(),
                            &record.seq(),
                            &record.qual().unwrap(),
                            aln,
                            alns.len(),
                        )?;
                        w.write_sam_record(header.reference_sequences(), &record)?;
                    }
                    OutputWriter::Paf(ref mut w) => {
                        let paf = PafEntry::new(&record.id(), &record.seq(), aln, alns.len())?;
                        write_paf(w, &paf)?;
                    }
                }
            }
        }
    }

    Ok(())
}

/// Attempt to align a single read and return the alignment if it is found.
pub fn align_read<'a>(
    index: &'a Index,
    tx_kmer_cache: &mut HashMapFx<usize, Kmers<'a>>,
    read: &[u8],
    align_opts: &AlignOpts,
) -> Vec<GenomeAlignment> {
    // always make sure reads are uppercase
    let read = read.to_ascii_uppercase();

    let tx_hits_map = index.intersect_transcripts(&read, align_opts.min_seed_len);
    let mut tx_hits = tx_hits_map.values().collect::<Vec<_>>();
    tx_hits.sort_unstable_by_key(|k| k.total_len);

    let mut gx_alns = Vec::with_capacity(8);
    let min_aln_score = cmp::max(
        (align_opts.min_aln_score_percent * (read.len() as f32)) as i32,
        align_opts.min_aln_score,
    );
    let mut max_aln_score = min_aln_score;
<<<<<<< HEAD
    let mut band_width = read.len() - (min_aln_score as usize);
    let mut coord_score: HashMapFx<(String, bool, usize), i32> = HashMapFx::default();
=======
    // saturating sub just in case floating point error
    let mut band_width = read.len().saturating_sub(min_aln_score as usize);
    let mut coord_score: HashMap<(String, bool, usize), i32> = HashMap::with_capacity(8);
>>>>>>> 69b4746d

    // longest to shortest total seed hit length
    for tx_hit in tx_hits.into_iter().rev() {
        if tx_hit.total_len < align_opts.min_total_hit_len {
            break;
        }

        let tx = &index.txome().txs[tx_hit.tx_idx];
        let kmer_cache = tx_kmer_cache
            .entry(tx_hit.tx_idx)
            .or_insert_with(|| hash_kmers(&tx.seq, align_opts.min_seed_len));

        let tx_aln = {
            // TODO: reuse aligner, just change bandwidth
            // align locally in the transcriptome and allow suffix of the read to be clipped
            // note that the tx sequence can be forwards or revcomp
            let scoring = Scoring::from_scores(-1, -1, 1, -1).yclip(0).xclip_suffix(0);
            let mut aligner = Aligner::with_scoring(scoring, align_opts.min_seed_len, band_width);
            let mut aln = aligner.custom_with_prehash(&read, &tx.seq, kmer_cache);
            aln.operations.retain(|op| match op {
                AlignmentOperation::Yclip(_) => false,
                _ => true,
            });
            aln
        };

        // use the running max alignment score to discard low scoring alignments early
<<<<<<< HEAD
        if tx_aln.score < align_opts.min_aln_score
=======
        if tx_aln.score < min_aln_score
>>>>>>> 69b4746d
            || tx_aln.score < max_aln_score - (align_opts.multimap_score_range as i32)
        {
            continue;
        }

        let gx_aln = tx_to_gx_aln(index, tx_aln, tx_hit.tx_idx);

        // ensure that only the max scoring alignment is kept when there are duplicates
        match coord_score.entry((gx_aln.ref_name.clone(), gx_aln.strand, gx_aln.gx_aln.ystart)) {
            Entry::Occupied(mut o) => {
                if gx_aln.gx_aln.score > *o.get() {
                    o.insert(gx_aln.gx_aln.score);
                } else {
                    continue;
                }
            }
            Entry::Vacant(v) => {
                v.insert(gx_aln.gx_aln.score);
            }
        }

        // narrow band when better alignments are found
        band_width = cmp::min(
            band_width,
            (read.len() + align_opts.multimap_score_range)
                .saturating_sub(gx_aln.gx_aln.score as usize),
        );
        max_aln_score = cmp::max(max_aln_score, gx_aln.gx_aln.score);
        gx_alns.push(gx_aln);
    }

    gx_alns.retain(|gx_aln| {
        gx_aln.gx_aln.score >= max_aln_score - (align_opts.multimap_score_range as i32)
    });
    // pick an arbitrary max scoring alignment as the primary alignment
    if let Some(gx_aln) = gx_alns
        .iter_mut()
        .find(|gx_aln| gx_aln.gx_aln.score == max_aln_score)
    {
        gx_aln.primary = true;
    }
    gx_alns
}

/// Lift a transcriptome alignment to a genome alignment within a specific chromosome.
fn tx_to_gx_aln(index: &Index, tx_aln: Alignment, tx_idx: usize) -> GenomeAlignment {
    // lift to concatenated reference coordinates
    // tx alignment could be either forwards or reversed
    let lifted_aln = lift_tx_to_gx(&tx_aln, &index.txome().txs[tx_idx]);
    // convert concatenated genome coordinates to coordinates within some chromosome
    // make sure gx alignment is always relative to forwards strand
    lifted_aln_to_gx_aln(index, lifted_aln, tx_idx, tx_aln)
}

/// Convert an alignment that is lifted to the concatenated reference to be within
/// a specific chromosome.
fn lifted_aln_to_gx_aln(
    index: &Index,
    lifted_aln: Alignment,
    tx_idx: usize,
    tx_aln: Alignment,
) -> GenomeAlignment {
    let (aln_ref, _ref_idx) = index.idx_to_ref(lifted_aln.ystart);
    let strand = index.txome().txs[tx_idx].strand;
    // convert alignments from concatenated reference coords to chromosome coords
    let gx_aln = if strand {
        Alignment {
            ystart: lifted_aln.ystart - aln_ref.start_idx,
            yend: lifted_aln.yend - aln_ref.start_idx,
            ylen: aln_ref.len,
            ..lifted_aln
        }
    } else {
        // need to convert interval to always be [left, right) regardless of strand
        Alignment {
            ystart: aln_ref.len - (lifted_aln.yend - aln_ref.start_idx),
            yend: aln_ref.len - (lifted_aln.ystart - aln_ref.start_idx),
            ylen: aln_ref.len,
            operations: lifted_aln.operations.into_iter().rev().collect(),
            ..lifted_aln
        }
    };
    GenomeAlignment {
        gx_aln,
        tx_aln,
        tx_idx,
        ref_name: aln_ref.name.to_owned(),
        strand,
        primary: false,
    }
}

/// Struct to conveniently pass around many alignment parameters.
#[derive(Clone, Debug)]
pub struct AlignOpts {
    /// Min length of a SMEM seed.
    pub min_seed_len: usize,
    /// Min alignment score as a percentage of read length
    pub min_aln_score_percent: f32,
    /// Min alignment score
    pub min_aln_score: i32,
    /// Min total length of all seed hits for a read.
    pub min_total_hit_len: usize,
    /// Range of alignment scores below the max score to output.
    pub multimap_score_range: usize,
}<|MERGE_RESOLUTION|>--- conflicted
+++ resolved
@@ -141,14 +141,9 @@
         align_opts.min_aln_score,
     );
     let mut max_aln_score = min_aln_score;
-<<<<<<< HEAD
-    let mut band_width = read.len() - (min_aln_score as usize);
-    let mut coord_score: HashMapFx<(String, bool, usize), i32> = HashMapFx::default();
-=======
     // saturating sub just in case floating point error
     let mut band_width = read.len().saturating_sub(min_aln_score as usize);
-    let mut coord_score: HashMap<(String, bool, usize), i32> = HashMap::with_capacity(8);
->>>>>>> 69b4746d
+    let mut coord_score: HashMapFx<(String, bool, usize), i32> = HashMapFx::default();
 
     // longest to shortest total seed hit length
     for tx_hit in tx_hits.into_iter().rev() {
@@ -176,11 +171,8 @@
         };
 
         // use the running max alignment score to discard low scoring alignments early
-<<<<<<< HEAD
         if tx_aln.score < align_opts.min_aln_score
-=======
-        if tx_aln.score < min_aln_score
->>>>>>> 69b4746d
+            || tx_aln.score < min_aln_score
             || tx_aln.score < max_aln_score - (align_opts.multimap_score_range as i32)
         {
             continue;
